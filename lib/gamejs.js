var matrix = require('./gamejs/utils/matrix');
var objects = require('./gamejs/utils/objects');

/**
 * @fileoverview This module holds the essential `Rect` and `Surface` classes as
 * well as static methods for preloading assets. `gamejs.ready()` is maybe
 * the most important as it kickstarts your app.
 *
 */

var DEBUG_LEVELS = ['info', 'warn', 'error', 'fatal'];
var debugLevel = 2;

/**
 * set logLevel as string or number
 *   * 0 = info
 *   * 1 = warn
 *   * 2 = error
 *   * 3 = fatal
 *
 * @example
 * gamejs.setLogLevel(0); // debug
 * gamejs.setLogLevel('error'); // equal to setLogLevel(2)
 */
exports.setLogLevel = function(logLevel) {
   if (typeof logLevel === 'string' && DEBUG_LEVELS.indexOf(logLevel)) {
      debugLevel = DEBUG_LEVELS.indexOf(logLevel);
   } else if (typeof logLevel === 'number') {
      debugLevel = logLevel;
   } else {
      throw new Error('invalid logLevel ', logLevel, ' Must be one of: ', DEBUG_LEVELS);
   }
   return debugLevel;
};
/**
 * Log a msg to the console if console is enable
 * @param {String} msg the msg to log
 */
var log = exports.log = function() {
   // IEFIX can't call apply on console
   var args = Array.prototype.slice.apply(arguments, [0]);
   args.unshift(Date.now());
   if (window.console !== undefined && console.log.apply) {
      console.log.apply(console, args);
   }
};
exports.info = function() {
   if (debugLevel <= DEBUG_LEVELS.indexOf('info')) {
      log.apply(this, arguments);
   }
};
exports.warn = function() {
   if (debugLevel <= DEBUG_LEVELS.indexOf('warn')) {
      log.apply(this, arguments);
   }
};
exports.error = function() {
   if (debugLevel <= DEBUG_LEVELS.indexOf('error')) {
      log.apply(this, arguments);
   }
};
exports.fatal = function() {
   if (debugLevel <= DEBUG_LEVELS.indexOf('fatal')) {
      log.apply(this, arguments);
   }
};

/**
 * Normalize various ways to specify a Rect into {left, top, width, height} form.
 *
 */
function normalizeRectArguments() {
   var left = 0;
   var top = 0;
   var width = 0;
   var height = 0;

   if (arguments.length === 2) {
      if (arguments[0] instanceof Array && arguments[1] instanceof Array) {
         left = arguments[0][0];
         top = arguments[0][1];
         width = arguments[1][0];
         height = arguments[1][1];
      } else {
         left = arguments[0];
         top = arguments[1];
      }
   } else if (arguments.length === 1 && arguments[0] instanceof Array) {
      left = arguments[0][0];
      top = arguments[0][1];
      width = arguments[0][2];
      height = arguments[0][3];
   } else if (arguments.length === 1 && arguments[0] instanceof Rect) {
      left = arguments[0].left;
      top = arguments[0].top;
      width = arguments[0].width;
      height = arguments[0].height;
   } else if (arguments.length === 4) {
      left = arguments[0];
      top = arguments[1];
      width = arguments[2];
      height = arguments[3];
   } else {
      throw new Error('not a valid rectangle specification');
   }
   return {left: left || 0, top: top || 0, width: width || 0, height: height || 0};
}

/**
 * Creates a Rect. Rects are used to hold rectangular areas. There are a couple
 * of convinient ways to create Rects with different arguments and defaults.
 *
 * Any function that requires a `gamejs.Rect` argument also accepts any of the
 * constructor value combinations `Rect` accepts.
 *
 * Rects are used a lot. They are good for collision detection, specifying
 * an area on the screen (for blitting) or just to hold an objects position.
 *
 * The Rect object has several virtual attributes which can be used to move and align the Rect:
 *
 *   top, left, bottom, right
 *   topleft, bottomleft, topright, bottomright
 *   center
 *   width, height
 *   w,h
 *
 * All of these attributes can be assigned to.
 * Assigning to width or height changes the dimensions of the rectangle; all other
 * assignments move the rectangle without resizing it. Notice that some attributes
 * are Numbers and others are pairs of Numbers.
 *
 * @example
 * new Rect([left, top]) width & height default to 0
 * new Rect(left, top) width & height default to 0
 * new Rect(left, top, width, height)
 * new Rect([left, top], [width, height])
 * new Rect(oldRect) clone of oldRect is created
 *
 * @property {Number} right
 * @property {Number} bottom
 * @property {Number} center
 *
 * @param {Array|gamejs.Rect} position Array holding left and top coordinates
 * @param {Array} dimensions Array holding width and height
 */
var Rect = exports.Rect = function() {

   var args = normalizeRectArguments.apply(this, arguments);

   /**
    * Left, X coordinate
    * @type Number
    */
   this.left = args.left;

   /**
    * Top, Y coordinate
    * @type Number
    */
   this.top = args.top;

   /**
    * Width of rectangle
    * @type Number
    */
   this.width = args.width;

   /**
    * Height of rectangle
    * @type Number
    */
   this.height = args.height;

   return this;
};

objects.accessors(Rect.prototype, {
   /**
    * Bottom, Y coordinate
    * @name Rect.prototype.bottom
    * @type Number
    */
   'bottom': {
      get: function() {
         return this.top + this.height;
      },
      set: function(newValue) {
         this.top = newValue - this.height;
         return;
      }
   },
   /**
    * Right, X coordinate
    * @name Rect.prototype.right
    * @type Number
    */
   'right': {
      get: function() {
         return this.left + this.width;
      },
      set: function(newValue) {
         this.left = newValue - this.width;
      }
   },
   /**
    * Center Position. You can assign a rectangle form.
    * @name Rect.prototype.center
    * @type Array
    */
   'center': {
      get: function() {
         return [this.left + (this.width / 2),
                 this.top + (this.height / 2)
                ];
      },
      set: function() {
         var args = normalizeRectArguments.apply(this, arguments);
         this.left = args.left - (this.width / 2);
         this.top = args.top - (this.height / 2);
         return;
      }
   },
   /**
    * Top-left Position. You can assign a rectangle form.
    * @name Rect.prototype.topleft
    * @type Array
    */
   'topleft': {
      get: function() {
         return [this.left, this.top];
      },
      set: function() {
         var args = normalizeRectArguments.apply(this, arguments);
         this.left = args.left;
         this.top = args.top;
         return;
      }
   },
   /**
    * Bottom-left Position. You can assign a rectangle form.
    * @name Rect.prototype.bottomleft
    * @type Array
    */
   'bottomleft': {
      get: function() {
         return [this.left, this.bottom];
      },
      set: function() {
         var args = normalizeRectArguments.apply(this, arguments);
         this.left = args.left;
         this.bottom = args.bottom;
         return;
      }
   },
   /**
    * Top-right Position. You can assign a rectangle form.
    * @name Rect.prototype.topright
    * @type Array
    */
   'topright': {
      get: function() {
         return [this.right, this.top];
      },
      set: function() {
         var args = normalizeRectArguments.apply(this, arguments);
         this.right = args.right;
         this.top = args.top;
         return;
      }
   },
   /**
    * Bottom-right Position. You can assign a rectangle form.
    * @name Rect.prototype.bottomright
    * @type Array
    */
   'bottomright': {
      get: function() {
         return [this.right, this.bottom];
      },
      set: function() {
         var args = normalizeRectArguments.apply(this, arguments);
         this.right = args.right;
         this.bottom = args.bottom;
         return;
      }
   },
   /**
    * Position x value, alias for `left`.
    * @name Rect.prototype.y
    * @type Array
    */
   'x': {
      get: function() {
         return this.left;
      },
      set: function(newValue) {
         this.left = newValue;
         return;
      }
   },
   /**
    * Position y value, alias for `top`.
    * @name Rect.prototype.y
    * @type Array
    */
   'y': {
      get: function() {
         return this.top;
      },
      set: function(newValue) {
         this.top = newValue;
         return;
      }
   }
});

/**
 * Move returns a new Rect, which is a version of this Rect
 * moved by the given amounts. Accepts any rectangle form.
 * as argument.
 *
 * @param {Number|gamejs.Rect} x amount to move on x axis
 * @param {Number} y amount to move on y axis
 */
Rect.prototype.move = function() {
   var args = normalizeRectArguments.apply(this, arguments);
   return new Rect(this.left + args.left, this.top + args.top, this.width, this.height);
};

/**
 * Move this Rect in place - not returning a new Rect like `move(x, y)` would.
 *
 * `moveIp(x,y)` or `moveIp([x,y])`
 *
 * @param {Number|gamejs.Rect} x amount to move on x axis
 * @param {Number} y amount to move on y axis
 */
Rect.prototype.moveIp = function() {
   var args = normalizeRectArguments.apply(this, arguments);
   this.left += args.left;
   this.top += args.top;
   return;
};

/**
 * Return the area in which this Rect and argument Rect overlap.
 *
 * @param {gamejs.Rect} Rect to clip this one into
 * @returns {gamejs.Rect} new Rect which is completely inside the argument Rect,
 * zero sized Rect if the two rectangles do not overlap
 */
Rect.prototype.clip = function(rect) {
   if(!this.collideRect(rect)) {
      return new Rect(0,0,0,0);
   }

   var x, y, width, height;

   // Left
   if ((this.left >= rect.left) && (this.left < rect.right)) {
      x = this.left;
   } else if ((rect.left >= this.left) && (rect.left < this.right)) {
      x = rect.left;
   }

   // Right
   if ((this.right > rect.left) && (this.right <= rect.right)) {
      width = this.right - x;
   } else if ((rect.right > this.left) && (rect.right <= this.right)) {
      width = rect.right - x;
   }

   // Top
   if ((this.top >= rect.top) && (this.top < rect.bottom)) {
      y = this.top;
   } else if ((rect.top >= this.top) && (rect.top < this.bottom)) {
      y = rect.top;
   }

   // Bottom
   if ((this.bottom > rect.top) && (this.bottom <= rect.bottom)) {
     height = this.bottom - y;
   } else if ((rect.bottom > this.top) && (rect.bottom <= this.bottom)) {
     height = rect.bottom - y;
   }
   return new Rect(x, y, width, height);
};

/**
 * Join two rectangles
 *
 * @param {gamejs.Rect} union with this rectangle
 * @returns {gamejs.Rect} rectangle containing area of both rectangles
 */
Rect.prototype.union = function(rect) {
   var x, y, width, height;

   x = Math.min(this.left, rect.left);
   y = Math.min(this.top, rect.top);
   width = Math.max(this.right, rect.right) - x;
   height = Math.max(this.bottom, rect.bottom) - y;
   return new Rect(x, y, width, height);
};

/**
 * Check for collision with a point.
 *
 * `collidePoint(x,y)` or `collidePoint([x,y])` or `collidePoint(new Rect(x,y))`
 *
 * @param {Array|gamejs.Rect} point the x and y coordinates of the point to test for collision
 * @returns {Boolean} true if the point collides with this Rect
 */
Rect.prototype.collidePoint = function() {
   var args = normalizeRectArguments.apply(this, arguments);
   return (this.left <= args.left && args.left <= this.right) &&
       (this.top <= args.top && args.top <= this.bottom);
};

/**
 * Check for collision with a Rect.
 * @param {gamejs.Rect} rect the Rect to test check for collision
 * @returns {Boolean} true if the given Rect collides with this Rect
 */
Rect.prototype.collideRect = function(rect) {
   return !(this.left > rect.right || this.right < rect.left ||
      this.top > rect.bottom || this.bottom < rect.top);
};

/**
 * @param {Array} pointA start point of the line
 * @param {Array} pointB end point of the line
 * @returns true if the line intersects with the rectangle
 * @see http://stackoverflow.com/questions/99353/how-to-test-if-a-line-segment-intersects-an-axis-aligned-rectange-in-2d/293052#293052
 *
 */
Rect.prototype.collideLine = function(p1, p2) {
   var x1 = p1[0];
   var y1 = p1[1];
   var x2 = p2[0];
   var y2 = p2[1];

   function linePosition(point) {
      var x = point[0];
      var y = point[1];
      return (y2 - y1) * x + (x1 - x2) * y + (x2 * y1 - x1 * y2);
   }

   var relPoses = [[this.left, this.top],
                   [this.left, this.bottom],
                   [this.right, this.top],
                   [this.right, this.bottom]
                  ].map(linePosition);

   var noNegative = true;
   var noPositive = true;
   var noZero = true;
   relPoses.forEach(function(relPos) {
      if (relPos > 0) {
         noPositive = false;
      } else if (relPos < 0) {
         noNegative = false;
      } else if (relPos === 0) {
         noZero = false;
      }
   }, this);

   if ( (noNegative || noPositive) && noZero) {
      return false;
   }
   return !((x1 > this.right && x2 > this.right) ||
            (x1 < this.left && x2 < this.left) ||
            (y1 < this.top && y2 < this.top) ||
            (y1 > this.bottom && y2 > this.bottom)
            );
};

/**
 * @returns {String} Like "[x, y][w, h]"
 */
Rect.prototype.toString = function() {
   return ["[", this.left, ",", this.top, "]"," [",this.width, ",", this.height, "]"].join("");
};

/**
 * @returns {gamejs.Rect} A new copy of this rect
 */
Rect.prototype.clone = function() {
   return new Rect(this);
};

/**
 * A Surface represents a bitmap image with a fixed width and height. The
 * most important feature of a Surface is that they can be `blitted`
 * onto each other.
 *
 * @example
 * new gamejs.Surface([width, height]);
 * new gamejs.Surface(width, height);
 * new gamejs.Surface(rect);
 * @constructor
 *
 * @param {Array} dimensions Array holding width and height
 */
var Surface = exports.Surface = function() {
   var args = normalizeRectArguments.apply(this, arguments);
   var width = args.left;
   var height = args.top;
   // unless argument is rect:
   if (arguments.length == 1 && arguments[0] instanceof Rect) {
      width = args.width;
      height = args.height;
   }
   // only for rotatation & scale
   /** @ignore */
   this._matrix = matrix.identity();
   /** @ignore */
	this._canvas = document.createElement("canvas");
	this._canvas.width = width;
	this._canvas.height = height;
	/** @ignore */
	this._blitAlpha = 1.0;

   /** @ignore */
   this._context = this._canvas.getContext('2d')
   this._smooth();
   return this;
};

/** @ignore */
Surface.prototype._noSmooth = function() {
	// disable image scaling
	// see https://developer.mozilla.org/en/Canvas_tutorial/Using_images#Controlling_image_scaling_behavior
	// and https://github.com/jbuck/processing-js/commit/65de16a8340c694cee471a2db7634733370b941c
	this.context.mozImageSmoothingEnabled = false;
   this.canvas.style.setProperty("image-rendering", "optimizeSpeed", "important");
   this.canvas.style.setProperty("image-rendering", "-moz-crisp-edges", "important");
   this.canvas.style.setProperty("image-rendering", "-webkit-optimize-contrast", "important");
   this.canvas.style.setProperty("image-rendering", "optimize-contrast", "important");
   this.canvas.style.setProperty("-ms-interpolation-mode", "nearest-neighbor", "important");
   return;
};
/** @ignore */
Surface.prototype._smooth = function() {
   this.canvas.style.setProperty("image-rendering", "optimizeQuality", "important");
   this.canvas.style.setProperty("-ms-interpolation-mode", "bicubic", "important");
   this.context.mozImageSmoothingEnabled = true;
};

/**
 * Blits another Surface on this Surface. The destination where to blit to
 * can be given (or it defaults to the top left corner) as well as the
 * Area from the Surface which should be blitted (e.g., for cutting out parts of
 * a Surface).
 *
 * @example
 * // blit flower in top left corner of display
 * displaySurface.blit(flowerSurface);
 *
 * // position flower at 10/10 of display
 * displaySurface.blit(flowerSurface, [10, 10])
 *
 * // ... `dest` can also be a rect whose topleft position is taken:
 * displaySurface.blit(flowerSurface, new gamejs.Rect([10, 10]);
 *
 * // only blit half of the flower onto the display
 * var flowerRect = flowerSurface.rect;
 * flowerRect = new gamejs.Rect([0,0], [flowerRect.width/2, flowerRect.height/2])
 * displaySurface.blit(flowerSurface, [0,0], flowerRect);
 *
 * @param {gamejs.Surface} src The Surface which will be blitted onto this one
 * @param {gamejs.Rect|Array} dst the Destination x, y position in this Surface.
 *            If a Rect is given, it's top and left values are taken. If this argument
 *            is not supplied the blit happens at [0,0].
 * @param {gamesjs.Rect|Array} area the Area from the passed Surface which
 *            should be blitted onto this Surface.
<<<<<<< HEAD
 * @param {Number} [special_flags] FIXME add special flags for composite operations
 * @returns {gamejs.Rect} Rect actually repainted FIXME actually return something?
=======
 * @param {Number} compositionOperation how the source and target surfaces are composited together; one of: source-atop, source-in, source-out, source-over (default), destination-atop, destination-in, destination-out, destination-over, lighter, copy, xor; for an explanation of these values see: http://dev.w3.org/html5/2dcontext/#dom-context-2d-globalcompositeoperation
 * @returns {gamejs.Rect} Rect actually repainted
>>>>>>> 7d68379e
 */
Surface.prototype.blit = function(src, dest, area, compositeOperation) {

   var rDest, rArea;

   if (dest instanceof Rect) {
      rDest = dest.clone();
      var srcSize = src.getSize();
      if (!rDest.width) {
         rDest.width = srcSize[0];
      }
      if (!rDest.height) {
         rDest.height = srcSize[1];
      }
    } else if (dest && dest instanceof Array && dest.length == 2) {
      rDest = new Rect(dest, src.getSize());
    } else {
      rDest = new Rect([0,0], src.getSize());
    }
   compositeOperation = compositeOperation || 'source-over';

   // area within src to be drawn
   if (area instanceof Rect) {
      rArea = area;
   } else if (area && area instanceof Array && area.length == 2) {
      var size = src.getSize();
      rArea = new Rect(area, [size[0] - area[0], size[1] - area[1]]);
   } else {
      rArea = new Rect([0,0], src.getSize());
   }

   if (isNaN(rDest.left) || isNaN(rDest.top) || isNaN(rDest.width) || isNaN(rDest.height)) {
      throw new Error('[blit] bad parameters, destination is ' + rDest);
   }

   this.context.save();
   this.context.globalCompositeOperation = compositeOperation;
   // first translate, then rotate
   var m = matrix.translate(matrix.identity(), rDest.left, rDest.top);
   m = matrix.multiply(m, src._matrix);
   this.context.transform(m[0], m[1], m[2], m[3], m[4], m[5]);
   // drawImage(image, sx, sy, sWidth, sHeight, dx, dy, dWidth, dHeight)
   this.context.globalAlpha = src._blitAlpha;
   this.context.drawImage(src.canvas, rArea.left, rArea.top, rArea.width, rArea.height, 0, 0, rDest.width, rDest.height);
   this.context.restore();
   return;
};

/**
 * @returns {Number[]} the width and height of the Surface
 */
Surface.prototype.getSize = function() {
   return [this.canvas.width, this.canvas.height];
};

/**
 * Obsolte, only here for compatibility.
 * @deprecated
 * @ignore
 * @returns {gamejs.Rect} a Rect of the size of this Surface
 */
Surface.prototype.getRect = function() {
   return new Rect([0,0], this.getSize());
};

/**
 * Fills the whole Surface with a color. Usefull for erasing a Surface.
 * @param {String} CSS color string, e.g. '#0d120a' or '#0f0' or 'rgba(255, 0, 0, 0.5)'
 * @param {gamejs.Rect} a Rect of the area to fill (defauts to entire surface if not specified)
 */
Surface.prototype.fill = function(color, rect) {
   this.context.save();
   this.context.fillStyle = color || "#000000";
   if ( rect === undefined )
       rect = new Rect(0, 0, this.canvas.width, this.canvas.height);

   this.context.fillRect(rect.left, rect.top, rect.width, rect.height);
   this.context.restore();
   return;
};

/**
 * Clear the surface.
 */
Surface.prototype.clear = function() {
   var size = this.getSize();
   this.context.clearRect(0, 0, size[0], size[1]);
   return;
};

objects.accessors(Surface.prototype, {
   /**
    * @type gamejs.Rect
    */
   'rect': {
      get: function() {
         return this.getRect();
      }
   },
   /**
    * @ignore
    */
   'context': {
      get: function() {
         return this._context;
      }
   },
   'canvas': {
      get: function() {
         return this._canvas;
      }
   }
});

/**
 * @returns {gamejs.Surface} a clone of this surface
 */
Surface.prototype.clone = function() {
  var newSurface = new Surface(this.getRect());
  newSurface.blit(this);
  return newSurface;
};

/**
 * @returns {Number} current alpha value
 */
Surface.prototype.getAlpha = function() {
   return (1 - this._blitAlpha);
};

/**
 * Set the alpha value for the whole Surface. When blitting the Surface on
 * a destination, the pixels will be drawn slightly transparent.
 * @param {Number} alpha value in range 0.0 - 1.0
 * @returns {Number} current alpha value
 */
Surface.prototype.setAlpha = function(alpha) {
   if (isNaN(alpha) || alpha < 0 || alpha > 1) {
      return;
   }

   this._blitAlpha = (1 - alpha);
   return (1 - this._blitAlpha);
};

/**
 * The data must be represented in left-to-right order, row by row top to bottom,
 * starting with the top left, with each pixel's red, green, blue, and alpha components
 * being given in that order for each pixel.
 * @see http://dev.w3.org/html5/2dcontext/#canvaspixelarray
 * @returns {ImageData} an object holding the pixel image data {data, width, height}
 */
Surface.prototype.getImageData = function() {
   var size = this.getSize();
   return this.context.getImageData(0, 0, size[0], size[1]);
};

/**
 * @ignore
 */
exports.display = require('./gamejs/display');
/**
 * @ignore
 */
exports.draw = require('./gamejs/draw');
/**
 * @ignore
 */
exports.event = require('./gamejs/event');
/**
 * @ignore
 */
exports.font = require('./gamejs/font');
/**
 * @ignore
 */
exports.http = require('./gamejs/http');
/**
 * @ignore
 */
exports.image = require('./gamejs/image');
/**
 * @ignore
 */
exports.mask = require('./gamejs/mask');
/**
 * @ignore
 */
exports.mixer = require('./gamejs/mixer');
/**
 * @ignore
 */
exports.sprite = require('./gamejs/sprite');
/**
 * @ignore
 */
exports.surfacearray = require('./gamejs/surfacearray');
/**
 * @ignore
 */
exports.time = require('./gamejs/time');
/**
 * @ignore
 */
exports.transform = require('./gamejs/transform');

/**
 * @ignore
 */
exports.utils = {
   arrays: require('./gamejs/utils/arrays'),
   objects: require('./gamejs/utils/objects'),
   matrix: require('./gamejs/utils/matrix'),
   vectors: require('./gamejs/utils/vectors'),
   math: require('./gamejs/utils/math')
};

/**
 * @ignore
 */
exports.pathfinding = {
   astar: require('./gamejs/pathfinding/astar')
};

// preloading stuff
var gamejs = exports;
var RESOURCES = {};

/**
 * ReadyFn is called once all modules and assets are loaded.
 * @param {Function} readyFn the function to be called once gamejs finished loading
 * @name ready
 */
exports.ready = function(readyFn) {

   var getMixerProgress = null;
   var getImageProgress = null;

   // init time instantly - we need it for preloaders
   gamejs.time.init();


   // 2.
   function _ready() {
      if (!document.body) {
         return window.setTimeout(_ready, 50);
      }
      getImageProgress = gamejs.image.preload(RESOURCES);
      try {
         getMixerProgress = gamejs.mixer.preload(RESOURCES);
      } catch (e) {
         gamejs.debug('Error loading audio files ', e);
      }
      window.setTimeout(_readyResources, 50);
   }

   // 3.
   function _readyResources() {
      if (getImageProgress() < 1 || getMixerProgress() < 1) {
         return window.setTimeout(_readyResources, 100);
      }
      gamejs.display.init();
      gamejs.image.init();
      gamejs.mixer.init();
      gamejs.event.init();
      readyFn();
   }

   // 1.
   window.setTimeout(_ready, 13);

   function getLoadProgress() {
      if (getImageProgress) {
         return (0.5 * getImageProgress()) + (0.5 * getMixerProgress());
      }
      return 0.1;
   }

   return getLoadProgress;
};

function resourceBaseHref() {
    return (window.$g && window.$g.resourceBaseHref) || '.';
}

/**
 * Preload resources.
 * @param {Array} resources list of resources paths
 * @name preload
 */
var preload = exports.preload = function(resources) {
   var basehref = resourceBaseHref();
   if(basehref.slice(-1) == '/') {
      basehref = basehref.slice(0, basehref.length-1);
   }
   // attach appBaseUrl to resources
   resources.forEach(function(res) {
      // normalize slashses
      RESOURCES[res] = resourceBaseHref() + ('/' + res).replace(/\/+/g, '/');
   }, this);
   return;
};<|MERGE_RESOLUTION|>--- conflicted
+++ resolved
@@ -573,13 +573,8 @@
  *            is not supplied the blit happens at [0,0].
  * @param {gamesjs.Rect|Array} area the Area from the passed Surface which
  *            should be blitted onto this Surface.
-<<<<<<< HEAD
- * @param {Number} [special_flags] FIXME add special flags for composite operations
+ * @param {Number} compositionOperation how the source and target surfaces are composited together; one of: source-atop, source-in, source-out, source-over (default), destination-atop, destination-in, destination-out, destination-over, lighter, copy, xor; for an explanation of these values see: http://dev.w3.org/html5/2dcontext/#dom-context-2d-globalcompositeoperation
  * @returns {gamejs.Rect} Rect actually repainted FIXME actually return something?
-=======
- * @param {Number} compositionOperation how the source and target surfaces are composited together; one of: source-atop, source-in, source-out, source-over (default), destination-atop, destination-in, destination-out, destination-over, lighter, copy, xor; for an explanation of these values see: http://dev.w3.org/html5/2dcontext/#dom-context-2d-globalcompositeoperation
- * @returns {gamejs.Rect} Rect actually repainted
->>>>>>> 7d68379e
  */
 Surface.prototype.blit = function(src, dest, area, compositeOperation) {
 
